--- conflicted
+++ resolved
@@ -305,10 +305,6 @@
         *args,
         **kwargs,
     ) -> dict:
-<<<<<<< HEAD
-=======
-
->>>>>>> a6713d42
         stage = trainer.state.stage
         if stage not in self.stages:
             return {}
@@ -352,22 +348,14 @@
             f"{self.threshold}. Computing hard negatives."
         )
 
-        # reset hard_negatives_manager to avoid memory leaks
-        trainer.datamodule.train_dataset.hard_negatives_manager = None
-        # make a copy of the dataset to avoid modifying the original one
-        dataset_copy = deepcopy(trainer.datamodule.train_dataset)
+        # reset hn_manager to avoid memory leaks
+        trainer.datamodule.train_dataset.hn_manager = None
+
         predictions = super().__call__(
             trainer,
             pl_module,
-            datasets=dataset_copy,
-            dataloaders=DataLoader(
-                dataset_copy.to_torch_dataset(),
-                shuffle=False,
-                batch_size=None,
-                num_workers=self.num_workers,
-                pin_memory=True,
-                collate_fn=lambda x: x,
-            ),
+            datasets=trainer.datamodule.train_dataset,
+            dataloaders=trainer.datamodule.train_dataloader(),
             *args,
             **kwargs,
         )
@@ -401,10 +389,6 @@
                 map_hard_negatives, desc="Updating hard negatives", num_proc=1
             )
         )
-<<<<<<< HEAD
-=======
-        trainer.datamodule.train_dataset.hard_negatives_manager = hn_manager
->>>>>>> a6713d42
 
         # normalize predictions as in the original GoldenRetrieverPredictionCallback
         predictions = {0: predictions}
