from enum import Enum
import json
import os
from copy import deepcopy
from functools import partial
from pathlib import Path
from typing import Any, Callable, Dict, List, Optional, Sequence, Tuple, Union

import numpy as np
import psutil
import torch
import transformers as tr
import datasets
from datasets import IterableDataset, load_dataset
from numpy.random import choice
from torch.utils.data import Dataset, IterableDataset
from torch.utils.data.dataset import T_co
from tqdm import tqdm

from goldenretriever.common.log import get_console_logger, get_logger
from goldenretriever.common.model_inputs import ModelInputs
from goldenretriever.data.labels import Labels, ContextManager

console_logger = get_console_logger()

logger = get_logger(__name__)


class SubsampleStrategyEnum(Enum):
    NONE = "none"
    RANDOM = "random"
    IN_ORDER = "in_order"


class InBatchNegativesDataset(Dataset):
    def __init__(
        self,
        name: str,
        path: Union[str, os.PathLike, List[str], List[os.PathLike]] = None,
        data: Any = None,
        context_batch_size: int = 32,
        question_batch_size: int = 32,
        max_positives: int = -1,
        max_negatives: int = 0,
        max_hard_negatives: int = 0,
        max_question_length: int = 256,
        max_context_length: int = 64,
        contexts_path: Union[str, os.PathLike] = None,
        tokenizer: Optional[Union[str, tr.PreTrainedTokenizer]] = None,
        shuffle: bool = False,
        datasets_batch_size: int = 1000,
        subsample_strategy: Optional[str] = SubsampleStrategyEnum.NONE,
        subsample_portion: float = 0.1,
        load_from_cache_file: bool = True,
        num_proc: Optional[int] = None,
        keep_in_memory: bool = False,
        streaming: bool = False,
        **kwargs,
    ):
        super().__init__()

        if path is None and data is None:
            raise ValueError("Either `path` or `data` must be provided")

        if tokenizer is None:
            raise ValueError("A tokenizer must be provided")

        # dataset parameters
        self.name = name
        self.path = path
        self.project_folder = Path(__file__).parent.parent.parent.parent

        # dataset hyperparameters
        self.context_batch_size = context_batch_size
        self.question_batch_size = question_batch_size
        self.max_positives = max_positives
        self.max_negatives = max_negatives
        self.max_hard_negatives = max_hard_negatives
        self.max_question_length = max_question_length
        self.max_context_length = max_context_length
        self.shuffle = shuffle
        self.datasets_batch_size = datasets_batch_size
        self.num_proc = num_proc

        self.tokenizer = tokenizer
        if isinstance(self.tokenizer, str):
            self.tokenizer = tr.AutoTokenizer.from_pretrained(self.tokenizer)

        self.padding_ops = {
            "input_ids": partial(
                self.pad_sequence,
                value=self.tokenizer.pad_token_id,
            ),
            # value is None because: (read `pad_sequence` doc)
            "attention_mask": partial(self.pad_sequence, value=0),
            "token_type_ids": partial(
                self.pad_sequence,
                value=self.tokenizer.pad_token_type_id,
            ),
        }

<<<<<<< HEAD
        # create a manager for the contexts
        self.context_manager = ContextManager(self.tokenizer)
        # read contexts from file if provided
        if contexts_path:
            logger.info(f"Reading contexts from {contexts_path}")
            with open(self.project_folder / contexts_path, "r") as f:
                self.context_manager.add_contexts(
                    [line.strip() for line in f.readlines()]
                )

        # context_batch_size cannot be greater than the number of contexts
        if self.context_batch_size > len(self.context_manager):
            logger.info(
                f"Your context_batch_size ({context_batch_size}) "
                f"is greater than the number of contexts ({len(self.context_manager)}). "
                f"Setting context_batch_size to {len(self.context_manager)}."
            )
            self.context_batch_size = len(self.context_manager)
=======
        # initialize the Hard Negatives manager
        self.hard_negatives_manager: Optional[HardNegativeManager] = None
        # self.hard_negatives_manager: Optional[Dict] = None
>>>>>>> a6713d42

        # check if subsample strategy is valid
        if subsample_strategy is not None:
            # subsample_strategy can be a string or a SubsampleStrategy
            if isinstance(subsample_strategy, str):
                try:
                    subsample_strategy = SubsampleStrategyEnum(subsample_strategy)
                except ValueError:
                    raise ValueError(
                        f"Subsample strategy {subsample_strategy} is not valid. "
                        f"Valid strategies are: {SubsampleStrategyEnum.__members__}"
                    )
            if not isinstance(subsample_strategy, SubsampleStrategyEnum):
                raise ValueError(
                    f"Subsample strategy {subsample_strategy} is not valid. "
                    f"Valid strategies are: {SubsampleStrategyEnum.__members__}"
                )
        self.subsample_strategy = subsample_strategy
        self.subsample_portion = subsample_portion

        # load the dataset
        if data is None:
            self.data: Dataset = self.load(
                path,
                tokenizer=self.tokenizer,
                load_from_cache_file=load_from_cache_file,
                num_proc=num_proc,
                shuffle=shuffle,
                keep_in_memory=keep_in_memory,
                streaming=streaming,
                max_positives=max_positives,
                max_negatives=max_negatives,
                max_hard_negatives=max_hard_negatives,
                max_question_length=max_question_length,
                max_context_length=max_context_length,
                **kwargs,
            )
        else:
            self.data: Dataset = data

        # keep track of how many times the dataset has been iterated over
        self.number_of_complete_iterations = 0

    def __len__(self) -> int:
        return len(self.data)

    def __getitem__(
        self, index
    ) -> Union[Dict[str, torch.Tensor], Tuple[torch.Tensor, torch.Tensor]]:
        return self.data[index]

    def __repr__(self) -> str:
        return f"Dataset({self.name=}, {self.path=})"

    def to_torch_dataset(self) -> torch.utils.data.Dataset:
        shuffle_this_time = self.shuffle

        if (
            self.subsample_strategy
            and self.subsample_strategy != SubsampleStrategyEnum.NONE
        ):
            if self.subsample_strategy == SubsampleStrategyEnum.RANDOM:
                logger.info(
                    f"Random subsampling {number_of_samples} samples from {len(self.data)}"
                )
                data = (
                    deepcopy(self.data)
                    .shuffle(seed=42 + self.number_of_complete_iterations)
                    .select(range(0, number_of_samples))
                )
            elif self.subsample_strategy == SubsampleStrategyEnum.IN_ORDER:
                number_of_samples = int(len(self.data) * self.subsample_portion)
                already_selected = (
                    number_of_samples * self.number_of_complete_iterations
                )
                logger.info(
                    f"Subsampling {number_of_samples} samples from {len(self.data)}"
                )
                to_select = min(already_selected + number_of_samples, len(self.data))
                logger.info(
                    f"Portion of data selected: {already_selected} "
                    f"to {already_selected + number_of_samples}"
                )
                data = deepcopy(self.data).select(range(already_selected, to_select))

                # don't shuffle the data if we are subsampling and we have still not completed
                # one full iteration over the dataset
                if self.number_of_complete_iterations > 0:
                    shuffle_this_time = False

                # reset the number of complete iterations
                if to_select >= len(self.data):
                    self.number_of_complete_iterations = 0
            else:
                raise ValueError(
                    f"Subsample strategy `{self.subsample_strategy}` is not valid. "
                    f"Valid strategies are: {SubsampleStrategyEnum.__members__}"
                )

        else:
            data = data = self.data

        # do we need to shuffle the data?
        if self.shuffle and shuffle_this_time:
            logger.info("Shuffling the data")
            self.shuffle_data(seed=42 + self.number_of_complete_iterations)

        logger.info("Creating batches")
        batched_data = self.create_batches(
            data,
            batch_fn=self.batch_fn,
            tokenizer=self.tokenizer,
            datasets_batch_size=self.datasets_batch_size,
            context_batch_size=self.context_batch_size,
            question_batch_size=self.question_batch_size,
            max_context_length=self.max_context_length,
        )

        logger.info("Collating batches")
        batched_data = self.collate_batches(batched_data, self.collate_fn)

        # increment the number of complete iterations
        self.number_of_complete_iterations += 1

        return batched_data.with_format("torch")

    @staticmethod
    def create_batches(
        data: Dataset,
        batch_fn: Callable,
        tokenizer: tr.PreTrainedTokenizer,
        datasets_batch_size: int,
        context_batch_size: int,
        question_batch_size: int,
        max_context_length: int,
        num_proc: Optional[int] = None,
    ) -> Dataset:
        if num_proc is None:
            num_proc = psutil.cpu_count(logical=False)

        batched_data = data.map(
            batch_fn,
            fn_kwargs=dict(
                tokenizer=tokenizer,
                context_batch_size=context_batch_size,
                question_batch_size=question_batch_size,
                max_context_length=max_context_length,
            ),
            batched=True,
            batch_size=datasets_batch_size,
            remove_columns=data.column_names,
            num_proc=num_proc,
            load_from_cache_file=False,
            desc="Creating batches",
        )
        return batched_data

    @staticmethod
    def collate_batches(
        data: Dataset,
        collate_fn: Callable,
        num_proc: Optional[int] = None,
    ) -> Dataset:
        if num_proc is None:
            num_proc = psutil.cpu_count(logical=False)

        collated_data = data.map(
            collate_fn,
            remove_columns=data.column_names,
            num_proc=1,
            load_from_cache_file=False,
            desc="Collating batches",
        )
        return collated_data

    @staticmethod
    def load_fn(
        sample: Dict,
        tokenizer: tr.PreTrainedTokenizer,
        max_positives: int,
        max_negatives: int,
        max_hard_negatives: int,
        max_contexts: int = -1,
        max_question_length: int = 256,
        max_context_length: int = 128,
    ) -> Dict:
        # remove duplicates and limit the number of contexts
        positives = list(set([p["text"].strip() for p in sample["positive_ctxs"]]))
        if max_positives != -1:
            positives = positives[:max_positives]
        negatives = list(set([n["text"].strip() for n in sample["negative_ctxs"]]))
        if max_negatives != -1:
            negatives = negatives[:max_negatives]
        hard_negatives = list(
            set([h["text"].strip() for h in sample["hard_negative_ctxs"]])
        )
        if max_hard_negatives != -1:
            hard_negatives = hard_negatives[:max_hard_negatives]

<<<<<<< HEAD
        question = tokenizer(
            sample["question"], max_length=max_question_length, truncation=True
        )
        # if "doc_topic" in sample:
        #     question = tokenizer(
        #         sample["question"],
        #         sample["doc_topic"],
        #         max_length=max_question_length,
        #         truncation=True,
        #     )
        # else:
        #     question = tokenizer(
        #         sample["question"], max_length=max_question_length, truncation=True
        #     )

        context = positives + negatives + hard_negatives
=======
        # question = tokenizer(
        #     sample["question"], max_length=max_question_length, truncation=True
        # )
        if "doc_topic" in sample:
            question = tokenizer(
                sample["question"],
                sample["doc_topic"],
                max_length=max_question_length,
                truncation=True,
            )
        else:
            question = tokenizer(
                sample["question"], max_length=max_question_length, truncation=True
            )
        positive_ctxs = [
            tokenizer(p, max_length=max_context_length, truncation=True)
            for p in positive_ctxs
        ]
        negative_ctxs = [
            tokenizer(n, max_length=max_context_length, truncation=True)
            for n in negative_ctxs
        ]
        hard_negative_ctxs = [
            tokenizer(h, max_length=max_context_length, truncation=True)
            for h in hard_negative_ctxs
        ]

        context = positive_ctxs + negative_ctxs + hard_negative_ctxs
>>>>>>> a6713d42
        if max_contexts != -1:
            context = context[:max_contexts]

        context = tokenizer(
            context,
            max_length=max_context_length,
            truncation=True,
            padding="max_length",
        )

        # invert the context data structure from a dict of lists to a list of dicts
        context = [dict(zip(context, t)) for t in zip(*context.values())]

        output = dict(
            question=question,
            context=context,
            positives=positives,
            positive_ctxs=context[: len(positives)],
            retrieved_hard_negative_ctxs=None,
        )
        return output

    @staticmethod
    def batch_fn(
        batched_samples,
        tokenizer: tr.PreTrainedTokenizer,
        context_batch_size: int,
        question_batch_size: int,
        max_context_length: int = 128,
    ) -> Dict[str, List[Dict[str, Any]]]:
        def split_batch(
            batch: Union[Dict[str, Any], ModelInputs], question_batch_size: int
        ) -> List[ModelInputs]:
            """
            Split a batch into multiple batches of size `question_batch_size` while keeping
            the same number of contexts.
            """

            split_fn = lambda x: [
                x[i : i + question_batch_size]
                for i in range(0, len(x), question_batch_size)
            ]
            # split the sample_idx
            sample_idx = split_fn(batch["sample_idx"])
            # split the questions
            questions = split_fn(batch["questions"])
            # split the positives
            positives = split_fn(batch["positives"])
            # split the positives_ctxs
            positives_ctxs = split_fn(batch["positives_ctxs"])

            # collect the new batches
            new_batches = []
            for i in range(len(questions)):
                new_batches.append(
                    dict(
                        sample_idx=sample_idx[i],
                        questions=questions[i],
                        contexts=batch["contexts"],
                        positives=positives[i],
                        positives_ctxs=positives_ctxs[i],
                    )
                )
            return new_batches

        batch = []
        contexts_in_batch = {}
        output_batches = {"batches": []}

        context_types = {
            "context",
            "positive_ctxs",
            "retrieved_hard_negative_ctxs",
        }

        for sample_index in range(len(batched_samples["question"])):
            sample = {
                k: batched_samples[k][sample_index] for k in batched_samples.keys()
            }
            # tokenize the retrieved hard negatives
            if (
                "retrieved_hard_negative_ctxs" in sample
                and sample["retrieved_hard_negative_ctxs"] is not None
            ):
                sample["retrieved_hard_negative_ctxs"] = [
                    dict(tokenizer(rhn, max_length=max_context_length, truncation=True))
                    for rhn in sample["retrieved_hard_negative_ctxs"]
                ]

            if len(contexts_in_batch) >= context_batch_size:
<<<<<<< HEAD
=======
                # collect all the contexts in the batch
                # use input_ids as a unique identifier for the context
                # the dictionary goes from input_ids to {input_ids, attention_mask, token_type_ids}
                # we then take the values to get a list of {input_ids, attention_mask, token_type_ids}
                contexts = []
                for context_type in context_types:
                    contexts += list(
                        {
                            tuple(s["input_ids"]): s
                            for sample in batch
                            if context_type in sample
                            for s in sample[context_type]
                        }.values()
                    )
                # now add the hard negatives
                if hard_negatives_manager is not None:
                    contexts += list(
                        {
                            tuple(s["input_ids"]): s
                            for sample in batch
                            # if sample["sample_idx"] in hard_negatives_manager
                            for s in hard_negatives_manager.get(sample["sample_idx"])
                        }.values()
                    )
>>>>>>> a6713d42
                # create the batch dict
                batch_dict = dict(
                    sample_idx=[s["sample_idx"] for s in batch],
                    questions=[s["question"] for s in batch],
                    contexts=contexts_in_batch.values(),
                    positives_ctxs=[s["positive_ctxs"] for s in batch],
                    positives=[s["positives"] for s in batch],
                )
                # split the batch if needed
                if len(batch) > question_batch_size:
                    output_batches["batches"].extend(
                        split_batch(batch_dict, question_batch_size)
                    )
                else:
                    output_batches["batches"].append(batch_dict)

                # reset batch
                batch = []
                contexts_in_batch = {}

            batch.append(sample)
            for context_type in context_types:
                # yes it's a bit ugly but it works :)
                # count the number of contexts in the batch and stop if we reach the limit
                # we use a set to avoid counting the same context twice
                # we use a tuple because set doesn't support lists
                # we use input_ids as discriminator
<<<<<<< HEAD
                contexts_in_batch.update(
=======
                contexts_in_batch |= set(
                    tuple(s["input_ids"])
                    for sample in batch
                    if context_type in sample
                    for s in sample[context_type]
                )
                # also add the contexts from the hard negatives dict
                if hard_negatives_manager is not None:
                    contexts_in_batch |= set(
                        tuple(s["input_ids"])
                        for sample in batch
                        # if sample["sample_idx"] in hard_negatives_manager
                        for s in hard_negatives_manager.get(sample["sample_idx"])
                    )
        if len(batch) > 0:
            contexts = []
            for context_type in context_types:
                contexts += list(
>>>>>>> a6713d42
                    {
                        tuple(s["input_ids"]): s
                        for sample in batch
                        if context_type in sample and sample[context_type]
                        for s in sample[context_type]
                    }
                )
<<<<<<< HEAD
        if len(batch) > 0:
=======
            # now add the hard negatives
            if hard_negatives_manager is not None:
                contexts += list(
                    {
                        tuple(s["input_ids"]): s
                        for sample in batch
                        # if sample["sample_idx"] in hard_negatives_manager
                        for s in hard_negatives_manager.get(sample["sample_idx"])
                    }.values()
                )
>>>>>>> a6713d42
            # create the batch dict
            batch_dict = dict(
                sample_idx=[s["sample_idx"] for s in batch],
                questions=[s["question"] for s in batch],
                contexts=contexts_in_batch.values(),
                positives_ctxs=[s["positive_ctxs"] for s in batch],
                positives=[s["positives"] for s in batch],
            )
            # split the batch if needed
            if len(batch) > question_batch_size:
                output_batches["batches"].extend(
                    split_batch(batch_dict, question_batch_size)
                )
            else:
                output_batches["batches"].append(batch_dict)

        return output_batches

    def collate_fn(self, batch: Any, *args, **kwargs) -> Any:
        # cleanup some keys
        batch = batch["batches"]

        # convert questions and contexts to a batch
        questions = self.convert_to_batch(batch["questions"])
        contexts = self.convert_to_batch(batch["contexts"])

        # build an index to map the position of the context in the batch
        context_index = {
            tuple(c["input_ids"]): i for i, c in enumerate(batch["contexts"])
        }

        # now we can create the labels
        labels = torch.zeros(
            questions["input_ids"].shape[0], contexts["input_ids"].shape[0]
        )
        # iterate over the questions and set the labels to 1 if the context is positive
        for sample_idx in range(len(questions["input_ids"])):
            for ctx in batch["positives_ctxs"][sample_idx]:
                # get the index of the positive context
                index = context_index[tuple(ctx["input_ids"])]
                # set the label to 1
                labels[sample_idx, index] = 1

        model_inputs = {
            "questions": questions,
            "contexts": contexts,
            "labels": labels,
            "positives": batch["positives"],
            "sample_idx": batch["sample_idx"],
        }
        return model_inputs

    def load(
        self,
        paths: Union[str, os.PathLike, List[str], List[os.PathLike]],
        tokenizer: tr.PreTrainedTokenizer = None,
        load_fn_kwargs: Dict = None,
        load_from_cache_file: bool = True,
        num_proc: Optional[int] = None,
        shuffle: bool = False,
        keep_in_memory: bool = True,
        streaming: bool = False,
        max_positives: int = -1,
        max_negatives: int = -1,
        max_hard_negatives: int = -1,
        max_contexts: int = -1,
        max_question_length: int = 256,
        max_context_length: int = 64,
        *args,
        **kwargs,
    ) -> Any:
        if isinstance(paths, Sequence):
            paths = [self.project_folder / path for path in paths]
        else:
            paths = [self.project_folder / paths]

        # read the data and put it in a placeholder list
        for path in paths:
            if not path.exists():
                raise ValueError(f"{path} does not exist")

        fn_kwargs = dict(
            tokenizer=tokenizer,
            max_positives=max_positives,
            max_negatives=max_negatives,
            max_hard_negatives=max_hard_negatives,
            max_contexts=max_contexts,
            max_question_length=max_question_length,
            max_context_length=max_context_length,
        )
        if load_fn_kwargs is not None:
            fn_kwargs.update(load_fn_kwargs)

        if num_proc is None:
            num_proc = psutil.cpu_count(logical=False)

        # The data is a list of dictionaries, each dictionary is a sample
        # Each sample has the following keys:
        #   - "question": the question
        #   - "answers": a list of answers
        #   - "positive_ctxs": a list of positive contexts
        #   - "negative_ctxs": a list of negative contexts
        #   - "hard_negative_ctxs": a list of hard negative contexts
        # use the huggingface dataset library to load the data, by default it will load the
        # data in a dict with the key being "train".
        logger.info("Loading data from files")
        data = load_dataset(
            "json",
            data_files=[str(p) for p in paths],  # datasets needs str paths and not Path
            split="train",
            streaming=streaming,
        )
        # add id if not present
        data = data.add_column("sample_idx", range(len(data)))

        map_kwargs = dict(
            function=self.load_fn,
            fn_kwargs=fn_kwargs,
            keep_in_memory=keep_in_memory,
            load_from_cache_file=load_from_cache_file,
            num_proc=num_proc,
            remove_columns=[n for n in data.column_names if n != "sample_idx"],
            desc="Loading data",
            features=datasets.Features(
                {
                    "sample_idx": datasets.Value("int64"),
                    "question": {
                        "attention_mask": datasets.Sequence(datasets.Value("int64")),
                        "input_ids": datasets.Sequence(datasets.Value("int64")),
                        "token_type_ids": datasets.Sequence(datasets.Value("int64")),
                    },
                    "positive_ctxs": [
                        {
                            "attention_mask": datasets.Sequence(
                                datasets.Value("int64")
                            ),
                            "input_ids": datasets.Sequence(datasets.Value("int64")),
                            "token_type_ids": datasets.Sequence(
                                datasets.Value("int64")
                            ),
                        }
                    ],
                    "context": [
                        {
                            "attention_mask": datasets.Sequence(
                                datasets.Value("int64")
                            ),
                            "input_ids": datasets.Sequence(datasets.Value("int64")),
                            "token_type_ids": datasets.Sequence(
                                datasets.Value("int64")
                            ),
                        }
                    ],
                    "positives": datasets.Sequence(datasets.Value("string")),
                    "retrieved_hard_negative_ctxs": datasets.Sequence(
                        datasets.Value("string")
                    ),
                }
            ),
        )
        # preprocess the data
        data = data.map(**map_kwargs)

        # shuffle the data
        if shuffle:
            data.shuffle(seed=42)

        return data

    @staticmethod
    def pad_sequence(
        sequence: Union[List, torch.Tensor],
        length: int,
        value: Any = None,
        pad_to_left: bool = False,
    ) -> Union[List, torch.Tensor]:
        """
        Pad the input to the specified length with the given value.

        Args:
            sequence (:obj:`List`, :obj:`torch.Tensor`):
                Element to pad, it can be either a :obj:`List` or a :obj:`torch.Tensor`.
            length (:obj:`int`, :obj:`str`, optional, defaults to :obj:`subtoken`):
                Length after pad.
            value (:obj:`Any`, optional):
                Value to use as padding.
            pad_to_left (:obj:`bool`, optional, defaults to :obj:`False`):
                If :obj:`True`, pads to the left, right otherwise.

        Returns:
            :obj:`List`, :obj:`torch.Tensor`: The padded sequence.

        """
        padding = [value] * abs(length - len(sequence))
        if isinstance(sequence, torch.Tensor):
            if len(sequence.shape) > 1:
                raise ValueError(
                    f"Sequence tensor must be 1D. Current shape is `{len(sequence.shape)}`"
                )
            padding = torch.as_tensor(padding)
        if pad_to_left:
            if isinstance(sequence, torch.Tensor):
                return torch.cat((padding, sequence), -1)
            return padding + sequence
        if isinstance(sequence, torch.Tensor):
            return torch.cat((sequence, padding), -1)
        return sequence + padding

    def convert_to_batch(
        self, samples: Any, *args, **kwargs
    ) -> Dict[str, torch.Tensor]:
        """
        Convert the list of samples to a batch.

        Args:
            samples (:obj:`List`):
                List of samples to convert to a batch.

        Returns:
            :obj:`Dict[str, torch.Tensor]`: The batch.
        """
        # invert questions from list of dict to dict of list
        samples = {k: [d[k] for d in samples] for k in samples[0]}
        # print(samples)
        # get max length of questions
        max_len = max(len(x) for x in samples["input_ids"])
        # pad the questions
        for key in samples:
            if key in self.padding_ops:
                samples[key] = torch.as_tensor(
                    [self.padding_ops[key](b, max_len) for b in samples[key]]
                )
        return samples

    def shuffle_data(self, seed: int = 42):
        self.data = self.data.shuffle(seed=seed)

    @property
    def contexts(self):
        return list(self.context_manager.get_contexts().keys())



class AidaInBatchNegativesDataset(InBatchNegativesDataset):
    pass<|MERGE_RESOLUTION|>--- conflicted
+++ resolved
@@ -99,30 +99,8 @@
             ),
         }
 
-<<<<<<< HEAD
-        # create a manager for the contexts
-        self.context_manager = ContextManager(self.tokenizer)
-        # read contexts from file if provided
-        if contexts_path:
-            logger.info(f"Reading contexts from {contexts_path}")
-            with open(self.project_folder / contexts_path, "r") as f:
-                self.context_manager.add_contexts(
-                    [line.strip() for line in f.readlines()]
-                )
-
-        # context_batch_size cannot be greater than the number of contexts
-        if self.context_batch_size > len(self.context_manager):
-            logger.info(
-                f"Your context_batch_size ({context_batch_size}) "
-                f"is greater than the number of contexts ({len(self.context_manager)}). "
-                f"Setting context_batch_size to {len(self.context_manager)}."
-            )
-            self.context_batch_size = len(self.context_manager)
-=======
         # initialize the Hard Negatives manager
         self.hard_negatives_manager: Optional[HardNegativeManager] = None
-        # self.hard_negatives_manager: Optional[Dict] = None
->>>>>>> a6713d42
 
         # check if subsample strategy is valid
         if subsample_strategy is not None:
@@ -322,7 +300,6 @@
         if max_hard_negatives != -1:
             hard_negatives = hard_negatives[:max_hard_negatives]
 
-<<<<<<< HEAD
         question = tokenizer(
             sample["question"], max_length=max_question_length, truncation=True
         )
@@ -339,36 +316,6 @@
         #     )
 
         context = positives + negatives + hard_negatives
-=======
-        # question = tokenizer(
-        #     sample["question"], max_length=max_question_length, truncation=True
-        # )
-        if "doc_topic" in sample:
-            question = tokenizer(
-                sample["question"],
-                sample["doc_topic"],
-                max_length=max_question_length,
-                truncation=True,
-            )
-        else:
-            question = tokenizer(
-                sample["question"], max_length=max_question_length, truncation=True
-            )
-        positive_ctxs = [
-            tokenizer(p, max_length=max_context_length, truncation=True)
-            for p in positive_ctxs
-        ]
-        negative_ctxs = [
-            tokenizer(n, max_length=max_context_length, truncation=True)
-            for n in negative_ctxs
-        ]
-        hard_negative_ctxs = [
-            tokenizer(h, max_length=max_context_length, truncation=True)
-            for h in hard_negative_ctxs
-        ]
-
-        context = positive_ctxs + negative_ctxs + hard_negative_ctxs
->>>>>>> a6713d42
         if max_contexts != -1:
             context = context[:max_contexts]
 
@@ -459,33 +406,6 @@
                 ]
 
             if len(contexts_in_batch) >= context_batch_size:
-<<<<<<< HEAD
-=======
-                # collect all the contexts in the batch
-                # use input_ids as a unique identifier for the context
-                # the dictionary goes from input_ids to {input_ids, attention_mask, token_type_ids}
-                # we then take the values to get a list of {input_ids, attention_mask, token_type_ids}
-                contexts = []
-                for context_type in context_types:
-                    contexts += list(
-                        {
-                            tuple(s["input_ids"]): s
-                            for sample in batch
-                            if context_type in sample
-                            for s in sample[context_type]
-                        }.values()
-                    )
-                # now add the hard negatives
-                if hard_negatives_manager is not None:
-                    contexts += list(
-                        {
-                            tuple(s["input_ids"]): s
-                            for sample in batch
-                            # if sample["sample_idx"] in hard_negatives_manager
-                            for s in hard_negatives_manager.get(sample["sample_idx"])
-                        }.values()
-                    )
->>>>>>> a6713d42
                 # create the batch dict
                 batch_dict = dict(
                     sample_idx=[s["sample_idx"] for s in batch],
@@ -513,28 +433,7 @@
                 # we use a set to avoid counting the same context twice
                 # we use a tuple because set doesn't support lists
                 # we use input_ids as discriminator
-<<<<<<< HEAD
                 contexts_in_batch.update(
-=======
-                contexts_in_batch |= set(
-                    tuple(s["input_ids"])
-                    for sample in batch
-                    if context_type in sample
-                    for s in sample[context_type]
-                )
-                # also add the contexts from the hard negatives dict
-                if hard_negatives_manager is not None:
-                    contexts_in_batch |= set(
-                        tuple(s["input_ids"])
-                        for sample in batch
-                        # if sample["sample_idx"] in hard_negatives_manager
-                        for s in hard_negatives_manager.get(sample["sample_idx"])
-                    )
-        if len(batch) > 0:
-            contexts = []
-            for context_type in context_types:
-                contexts += list(
->>>>>>> a6713d42
                     {
                         tuple(s["input_ids"]): s
                         for sample in batch
@@ -542,20 +441,7 @@
                         for s in sample[context_type]
                     }
                 )
-<<<<<<< HEAD
         if len(batch) > 0:
-=======
-            # now add the hard negatives
-            if hard_negatives_manager is not None:
-                contexts += list(
-                    {
-                        tuple(s["input_ids"]): s
-                        for sample in batch
-                        # if sample["sample_idx"] in hard_negatives_manager
-                        for s in hard_negatives_manager.get(sample["sample_idx"])
-                    }.values()
-                )
->>>>>>> a6713d42
             # create the batch dict
             batch_dict = dict(
                 sample_idx=[s["sample_idx"] for s in batch],
