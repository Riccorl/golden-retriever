--- conflicted
+++ resolved
@@ -110,11 +110,7 @@
           k: ${train.top_k}
           verbose: True
           prefix: "train"
-<<<<<<< HEAD
-          # stages: ["train"]
-=======
-          # stages: ["validate"]
->>>>>>> a6713d42
+          stages: ["train"]
 
     utils_callbacks:
       - _target_: goldenretriever.callbacks.utils_callbacks.SaveRetrieverCallback
